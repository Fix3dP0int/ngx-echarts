--- conflicted
+++ resolved
@@ -1,10 +1,6 @@
 {
   "name": "ngx-echarts",
-<<<<<<< HEAD
-  "version": "17.0.0",
-=======
-  "version": "16.1.2",
->>>>>>> 80a1b70b
+  "version": "17.0.1",
   "author": "Xie, Ziyu",
   "license": "MIT",
   "keywords": [
